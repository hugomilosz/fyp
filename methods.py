import numpy as np
import torch
import torch.nn.functional as F

<<<<<<< HEAD
class LossTracker:
    def __init__(self, total_samples):
        self.losses = []
        self.total_samples = total_samples
        self.current_epoch_losses = []

    def update_from_batch(self, logits, labels, dataset_indices):
        """Compute per-sample losses for the current batch"""
        if dataset_indices is None or len(dataset_indices) == 0:
            print("[ERROR] No dataset indices provided!")
            return 0  # Return 0 loss to prevent crashes

        batch_losses = []
        for i in range(len(logits)):
            loss = torch.nn.functional.cross_entropy(
                logits[i].unsqueeze(0),
                labels[i].unsqueeze(0),
                reduction='none'
            )
            batch_losses.append(loss.detach().cpu().item())

        # Store the losses with their dataset indices
        for idx, loss in zip(dataset_indices, batch_losses):
            # print(f"[DEBUG] Storing loss for idx {idx}: {loss}")  # Debug print
            self.current_epoch_losses.append((idx, loss))

        return np.mean(batch_losses)
=======
class AumTracker:
    def __init__(self, num_classes):
        """
        A tracker for the Area Under the Margin (AUM) score.
        
        Args:
            num_classes (int): The number of classes in the classification task.
        """
        self.num_classes = num_classes
        self.sample_margins = {}
        self.epoch_margins = {}
        self.current_epoch = 0
        
    def update(self, logits, labels, sample_ids):
        """
        Update the AUM scores based on model predictions and true labels.
        
        Args:
            logits (torch.Tensor): Model predictions (logits, pre-softmax outputs).
            labels (torch.Tensor): True labels for the batch.
            sample_ids (list): Unique sample IDs for the batch.
        """
        with torch.no_grad():
            logits_np = logits.detach().cpu().numpy()
            labels_np = labels.detach().cpu().numpy()
            
            for i, sample_id in enumerate(sample_ids):
                sample_id = int(sample_id)
                sample_logits = logits_np[i]
                assigned_class = labels_np[i]
                assigned_logit = sample_logits[assigned_class]
>>>>>>> 52ce2d57

                other_logits = np.delete(sample_logits, assigned_class)
                largest_other_logit = np.max(other_logits)
                margin = assigned_logit - largest_other_logit
                self.epoch_margins[sample_id] = margin
    
    def finalise_epoch(self):
<<<<<<< HEAD
        """End of epoch - organize losses by sample index"""
        if len(self.current_epoch_losses) == 0:
            print("[WARNING] No losses recorded for this epoch!")
            return 0  # Return 0 to indicate no losses were stored

        # Sort losses by sample index
        sorted_losses = [0] * self.total_samples
        for idx, loss in self.current_epoch_losses:
            if sorted_losses[idx] != 0:
                print(f"[WARNING] Duplicate index {idx}, overwriting loss.")
            sorted_losses[idx] = loss

        self.losses.append(sorted_losses)
        self.current_epoch_losses = []  # Reset for next epoch

        return np.mean(sorted_losses)
=======
        """
        Finalise the AUM calculation for the current epoch and prepare for the next.
        """
        # Transfer epoch margins to cumulative tracking
        for sample_id, margin in self.epoch_margins.items():
            if sample_id not in self.sample_margins:
                self.sample_margins[sample_id] = []
            self.sample_margins[sample_id].append(margin)
        
        # Clear epoch margins for next epoch
        self.epoch_margins = {}
        self.current_epoch += 1
    
    def get_stats(self):
        """
        Calculate and return AUM statistics for all samples across all epochs.
        
        Returns:
            dict: Dictionary with sample IDs and their AUM scores
        """
        aum_scores = {}
        for sample_id, margins in self.sample_margins.items():
            # AUM is the average margin over all epochs
            aum_scores[sample_id] = sum(margins) / len(margins)
        
        return {
            "aum_scores": aum_scores,
            "sample_margins": self.sample_margins
        }
>>>>>>> 52ce2d57

class DataMapTracker:
    def __init__(self, total_samples):
        """
        Tracks data maps by storing confidence, variability, and correctness per sample across epochs.
        Args:
            total_samples: The total number of samples in the dataset
        """
        self.total_samples = total_samples
        self.gold_label_probs = None  # Will store gold label probabilities (samples, epochs)
        self.epoch_gold_probs = np.full(total_samples, np.nan)  # Current epoch's gold label probs
        self.epoch_sum_probs = np.zeros(total_samples)  # Sum of probs for averaging
        self.seen_counts = np.zeros(total_samples)  # Track samples seen in current epoch
        self.current_epoch = 0
    
    def update(self, dataset_indices, logits, labels, probabilities):
        """
        Updates the data map statistics for the given batch.
        Args:
            dataset_indices: Indices of samples in the dataset
            logits: Model logits
            labels: Ground truth labels
            probabilities: Softmax probabilities from the model
        """
        with torch.no_grad():
            batch_probs = probabilities.cpu().numpy()
            batch_labels = labels.cpu().numpy()
            
            for i, idx in enumerate(dataset_indices):
                # Get probability assigned to the gold/correct class
                gold_class = batch_labels[i]
                gold_prob = batch_probs[i, gold_class]
                
                # Accumulate probabilities for averaging at end of epoch
                self.epoch_sum_probs[idx] += gold_prob
                self.seen_counts[idx] += 1
    
    def finalise_epoch(self):
        """
        Finalises stats for the current epoch
        """
        # Calculate average gold probability for this epoch
        seen_mask = self.seen_counts > 0
        
        # Divide sum by count to get average probability
        self.epoch_gold_probs[:] = np.nan
        self.epoch_gold_probs[seen_mask] = self.epoch_sum_probs[seen_mask] / self.seen_counts[seen_mask]
        
        # Store this epoch's probabilities
        if self.gold_label_probs is None:
            # Initialize on first epoch
            self.gold_label_probs = np.full((self.total_samples, 1), np.nan)
            self.gold_label_probs[seen_mask, 0] = self.epoch_gold_probs[seen_mask]
        else:
            # Add new column for this epoch
            new_column = np.full((self.total_samples, 1), np.nan)
            new_column[seen_mask, 0] = self.epoch_gold_probs[seen_mask]
            self.gold_label_probs = np.column_stack([self.gold_label_probs, new_column])
        
        # Reset for next epoch
        self.epoch_gold_probs[:] = np.nan
        self.epoch_sum_probs[:] = 0
        self.seen_counts[:] = 0
        self.current_epoch += 1
    
    @property
    def confidence(self):
        """
        Returns:
            Average predictive confidence across epochs: np.array(n_samples)
        """
        if self.gold_label_probs is None:
            return []
        num_epochs = self.gold_label_probs.shape[1]
        return [
            np.nanmean(self.gold_label_probs[:, :epoch_idx + 1], axis=1)
            for epoch_idx in range(num_epochs)
        ]
    
    @property
    def variability(self):
        """
        Returns:
            Epistemic variability of true label probability across epochs: np.array(n_samples)
        """
        if self.gold_label_probs is None:
            return []
        num_epochs = self.gold_label_probs.shape[1]
        return [
            np.nanstd(self.gold_label_probs[:, :epoch_idx + 1], axis=1)
            for epoch_idx in range(num_epochs)
        ]
    
    @property
    def correctness(self):
        """
        Returns:
            Proportion of times a sample is predicted correctly across epochs: np.array(n_samples)
        """
        if self.gold_label_probs is None:
            return []
        num_epochs = self.gold_label_probs.shape[1]
        return [
            np.nanmean(self.gold_label_probs[:, :epoch_idx + 1] > 0.5, axis=1)
            for epoch_idx in range(num_epochs)
        ]
    
    def get_stats(self):
<<<<<<< HEAD
        """Get loss stats - losses[epoch][sample_idx]"""
        if not self.losses:
            print("[WARNING] No loss data available!")
            return {'epoch_losses': [], 'per_sample_losses': {}}

        epoch_losses = [np.mean(epoch_losses) for epoch_losses in self.losses]
        per_sample_losses = np.array(self.losses).T.tolist()

=======
        """
        Returns data map statistics across all epochs.
        """
        if self.gold_label_probs is None or self.gold_label_probs.shape[1] == 0:
            return {"confidence": [], "variability": [], "correctness": []}
        
>>>>>>> 52ce2d57
        return {
            "confidence": self.confidence,
            "variability": self.variability,
            "correctness": self.correctness
        }

class EL2NTracker:
    def __init__(self, total_samples):
        self.total_samples = total_samples
        self.el2n_scores = []
        self.current_epoch_scores = np.full(self.total_samples, np.nan)

    def update(self, dataset_indices, probabilities, labels):
        with torch.no_grad():
            batch_probs = probabilities.cpu().numpy()
            batch_labels = labels.cpu().numpy()
            num_classes = batch_probs.shape[1]

            # Ensure one-hot encoding is done correctly
            one_hot_labels = np.zeros_like(batch_probs)
            one_hot_labels[np.arange(batch_labels.size), batch_labels] = 1  

            # Compute EL2N score: L2 norm between probabilities and true one-hot labels
            batch_scores = np.linalg.norm(batch_probs - one_hot_labels, ord=2, axis=1)

            # Store the scores
            for i, idx in enumerate(dataset_indices):
                self.current_epoch_scores[idx] = batch_scores[i]

    def finalise_epoch(self):
        # Append the current epoch's EL2N scores
        self.el2n_scores.append(self.current_epoch_scores.copy())

        # Reset for the next epoch
        self.current_epoch_scores = np.full(self.total_samples, np.nan)

    def get_scores(self):
        return np.array(self.el2n_scores)

class GrandTracker:
#     def __init__(self, total_samples):
#         self.total_samples = total_samples
#         self.grand_scores = []
#         self.current_epoch_scores = np.full(self.total_samples, np.nan)

#     def update(self, dataset_indices, logits, labels, model):
#         logits = logits.detach().requires_grad_(True)
#         losses = torch.nn.functional.cross_entropy(logits, labels, reduction='none')
        
#         for i in range(logits.size(0)):
#             model.classifier.zero_grad()
#             losses[i].backward(retain_graph=True)

#             grad_norm = 0.0
#             for param in model.classifier.parameters():
#                 if param.grad is not None:
#                     grad_norm += (param.grad.detach() ** 2).sum().item()
#             grad_norm = grad_norm ** 0.5

#             self.current_epoch_scores[dataset_indices[i]] = grad_norm

#     def finalise_epoch(self):
#         self.grand_scores.append(self.current_epoch_scores.copy())
#         self.current_epoch_scores = np.full(self.total_samples, np.nan)

#     def get_scores(self):
#         return np.array(self.grand_scores)

    def __init__(self, total_samples):
        self.total_samples = total_samples
        self.grand_scores = []
        self.current_epoch_scores = np.full(total_samples, np.nan)
        
    def update(self, dataset_indices, logits, labels, model):
        logits = logits.detach().requires_grad_(True)
        losses = F.cross_entropy(logits, labels, reduction='none')
        
        for i, idx in enumerate(dataset_indices):
            grad = torch.autograd.grad(
                outputs=losses[i],
                inputs=list(model.classifier.parameters()),
                retain_graph=True,
                create_graph=False,
                allow_unused=True
            )

            # Flatten and concatenate all gradients for this sample
            total = sum([(g**2).sum() for g in grad if g is not None])
            if isinstance(total, int):  # fallback if total is 0 due to all gradients being None
                total = torch.tensor(0.0, device=logits.device)
            grad_norm = torch.sqrt(total).item()

            self.current_epoch_scores[idx] = grad_norm
    
    def finalise_epoch(self):
        self.grand_scores.append(self.current_epoch_scores.copy())
        self.current_epoch_scores = np.full(self.total_samples, np.nan)
        
    def get_scores(self):
        return np.array(self.grand_scores)

class ForgettingTracker:
    def __init__(self, total_samples):
        self.total_samples = total_samples
        self.last_correct = {i: False for i in range(total_samples)}
        self.forgetting_events = {i: -1 for i in range(total_samples)}
        self.history = []

    def update(self, correct_predictions, sample_indices):
        """Update forgetting events for a batch"""
        for is_correct, sample_idx in zip(correct_predictions, sample_indices):
            if is_correct:
                if self.forgetting_events[sample_idx] == -1:
                    self.forgetting_events[sample_idx] = 0
                if not self.last_correct[sample_idx]:
                    self.last_correct[sample_idx] = True
            else:
                if self.last_correct[sample_idx]:
                    self.forgetting_events[sample_idx] += 1
                    self.last_correct[sample_idx] = False

    def finalise_epoch(self):
        """Save a copy of current forgetting counts (to be called at end of each epoch)"""
        snapshot = np.array([self.forgetting_events[i] for i in range(self.total_samples)])
        self.history.append(snapshot.copy())

    def get_stats(self):
        """Get forgetting statistics"""
        return {
            'forgetting_events': self.forgetting_events,
            'epoch_history': self.history,
        }


class LossTracker:
    def __init__(self, total_samples):
        self.losses = []
        self.total_samples = total_samples
        self.current_epoch_losses_sum = {}
        self.current_epoch_counts = {}

    def update(self, logits, labels, dataset_indices):
        """Compute per-sample losses for the current batch"""
        batch_losses = []
        labels = labels.to(logits.device)
        for i in range(len(logits)):
            loss = torch.nn.functional.cross_entropy(
                logits[i].unsqueeze(0),
                labels[i].unsqueeze(0),
                reduction='sum'
            )
            batch_losses.append(loss.detach().cpu().item())
            
        # Store losses with their indices, accumulating for duplicates
        for idx, loss in zip(dataset_indices, batch_losses):
            if idx not in self.current_epoch_losses_sum:
                self.current_epoch_losses_sum[idx] = []
            self.current_epoch_losses_sum[idx].append(loss)

    def finalise_epoch(self):
        """End of epoch - organise losses by sample index"""
        sorted_losses = [np.nan] * self.total_samples
        for idx, losses in self.current_epoch_losses_sum.items():
            sorted_losses[idx] = np.mean(losses)

        self.losses.append(sorted_losses)
        self.current_epoch_losses_sum = {}

    def get_stats(self):
        """Get loss stats - losses[epoch][sample_idx]"""
        epoch_losses = [np.nanmean(epoch_losses) for epoch_losses in self.losses]
        per_sample_losses = np.array(self.losses).T.tolist()
        return {
            'epoch_losses': epoch_losses,
            'per_sample_losses': {i: losses for i, losses in enumerate(per_sample_losses)},
            'all_losses': self.losses
        }<|MERGE_RESOLUTION|>--- conflicted
+++ resolved
@@ -2,35 +2,6 @@
 import torch
 import torch.nn.functional as F
 
-<<<<<<< HEAD
-class LossTracker:
-    def __init__(self, total_samples):
-        self.losses = []
-        self.total_samples = total_samples
-        self.current_epoch_losses = []
-
-    def update_from_batch(self, logits, labels, dataset_indices):
-        """Compute per-sample losses for the current batch"""
-        if dataset_indices is None or len(dataset_indices) == 0:
-            print("[ERROR] No dataset indices provided!")
-            return 0  # Return 0 loss to prevent crashes
-
-        batch_losses = []
-        for i in range(len(logits)):
-            loss = torch.nn.functional.cross_entropy(
-                logits[i].unsqueeze(0),
-                labels[i].unsqueeze(0),
-                reduction='none'
-            )
-            batch_losses.append(loss.detach().cpu().item())
-
-        # Store the losses with their dataset indices
-        for idx, loss in zip(dataset_indices, batch_losses):
-            # print(f"[DEBUG] Storing loss for idx {idx}: {loss}")  # Debug print
-            self.current_epoch_losses.append((idx, loss))
-
-        return np.mean(batch_losses)
-=======
 class AumTracker:
     def __init__(self, num_classes):
         """
@@ -62,7 +33,6 @@
                 sample_logits = logits_np[i]
                 assigned_class = labels_np[i]
                 assigned_logit = sample_logits[assigned_class]
->>>>>>> 52ce2d57
 
                 other_logits = np.delete(sample_logits, assigned_class)
                 largest_other_logit = np.max(other_logits)
@@ -70,24 +40,6 @@
                 self.epoch_margins[sample_id] = margin
     
     def finalise_epoch(self):
-<<<<<<< HEAD
-        """End of epoch - organize losses by sample index"""
-        if len(self.current_epoch_losses) == 0:
-            print("[WARNING] No losses recorded for this epoch!")
-            return 0  # Return 0 to indicate no losses were stored
-
-        # Sort losses by sample index
-        sorted_losses = [0] * self.total_samples
-        for idx, loss in self.current_epoch_losses:
-            if sorted_losses[idx] != 0:
-                print(f"[WARNING] Duplicate index {idx}, overwriting loss.")
-            sorted_losses[idx] = loss
-
-        self.losses.append(sorted_losses)
-        self.current_epoch_losses = []  # Reset for next epoch
-
-        return np.mean(sorted_losses)
-=======
         """
         Finalise the AUM calculation for the current epoch and prepare for the next.
         """
@@ -117,7 +69,6 @@
             "aum_scores": aum_scores,
             "sample_margins": self.sample_margins
         }
->>>>>>> 52ce2d57
 
 class DataMapTracker:
     def __init__(self, total_samples):
@@ -226,23 +177,12 @@
         ]
     
     def get_stats(self):
-<<<<<<< HEAD
-        """Get loss stats - losses[epoch][sample_idx]"""
-        if not self.losses:
-            print("[WARNING] No loss data available!")
-            return {'epoch_losses': [], 'per_sample_losses': {}}
-
-        epoch_losses = [np.mean(epoch_losses) for epoch_losses in self.losses]
-        per_sample_losses = np.array(self.losses).T.tolist()
-
-=======
         """
         Returns data map statistics across all epochs.
         """
         if self.gold_label_probs is None or self.gold_label_probs.shape[1] == 0:
             return {"confidence": [], "variability": [], "correctness": []}
         
->>>>>>> 52ce2d57
         return {
             "confidence": self.confidence,
             "variability": self.variability,

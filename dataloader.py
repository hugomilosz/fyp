--- conflicted
+++ resolved
@@ -47,7 +47,6 @@
         self.dataset_name = dataset_name
         self.model_name = model_name
         self.tokenizer = AutoTokenizer.from_pretrained(model_name)
-<<<<<<< HEAD
 
     def preprocess_function(self, examples, indices=None):
         tokenized = self.tokenizer(
@@ -85,7 +84,6 @@
         )
         
         tokenized_datasets.set_format("torch")
-=======
         
     def preprocess_function(self, examples, indices):
         """
@@ -107,7 +105,6 @@
         
         tokenized["idx"] = indices
         return tokenized
->>>>>>> 0b9bcc6c
         
     def prepare_datasets(self):
         """
